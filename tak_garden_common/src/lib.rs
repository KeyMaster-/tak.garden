use rustak::{Color, Move, BoardSize};
use serde::{Serialize, Deserialize};

#[derive(Serialize, Deserialize, Debug, Clone)]
pub enum ServerMessage {
  Control(MatchControl), // TODO combine this into the game state message
  ActionInvalid(String), // with reason message
  GameState(String, Vec<Move>, BoardSize) // initial string is the match ID hash
}

#[derive(Serialize, Deserialize, Debug, Clone)]
pub enum ClientMessage {
  JoinMatch(Option<String>), // JoinMatch(None) requests a new game
  Move(Move),
  ResetGame(BoardSize),
<<<<<<< HEAD
  UndoMove,
  SwapPlayers
=======
  UndoMove
}

#[derive(Serialize, Deserialize, Debug, Clone, Copy)]
pub enum MatchControl {
  Both,
  Single(Color),
  None
}

impl MatchControl {
  pub fn controls(&self, color: Color) -> bool {
    match self {
      MatchControl::Both => true,
      MatchControl::Single(self_color) => color == *self_color,
      MatchControl::None => false
    }
  }
>>>>>>> 2ef1294e
}<|MERGE_RESOLUTION|>--- conflicted
+++ resolved
@@ -13,11 +13,8 @@
   JoinMatch(Option<String>), // JoinMatch(None) requests a new game
   Move(Move),
   ResetGame(BoardSize),
-<<<<<<< HEAD
   UndoMove,
   SwapPlayers
-=======
-  UndoMove
 }
 
 #[derive(Serialize, Deserialize, Debug, Clone, Copy)]
@@ -35,5 +32,4 @@
       MatchControl::None => false
     }
   }
->>>>>>> 2ef1294e
 }